<<<<<<< HEAD
import EVENTS from "./../events-list";
import emitter from "../../../util/emitter";
import icon from './marker.png';
import inactiveIcon from './marker-inactive.png';
import highlightedIcon from './marker-highlighted.png';
import taggedIcon from './marker-tagged.png';
import taggedHighlightedIcon from './marker-tagged-highlighted.png';

export default class Marker {
  /**
   * @param {Event} event
   * @param {Object} map Google Map instance
   */
  constructor(event, map) {
    const marker = event.marker = this;
    this.event = event;
    this.map = map;
    this.isActive = true;
    this.isHighlighted = false;

    const markerInstance = new google.maps.Marker({
      title: event.title,
      position: event.city.position,
      draggable: false,
      visible: true,
      icon: this.getIcon(),
      map: map ? map.instance : null
    });

    this.marker = markerInstance;

    markerInstance.addListener('click', () => {
      emitter.emit(EVENTS.EVENT_SELECTED, event);
    });

    markerInstance.addListener('mouseover', () => {
      marker.highlight();
      emitter.emit(EVENTS.EVENT_HIGHLIGHTED, event);
    });

    markerInstance.addListener('mouseout', () => {
      marker.unhighlight();
      emitter.emit(EVENTS.EVENT_UNHIGHLIGHTED, event);
    });

    // Info window
    const infoWindow = new google.maps.InfoWindow({
      content: event.title
    });

    infoWindow.addListener('closeclick', () => {
      emitter.emit(EVENTS.EVENT_DESELECTED);
    });

    this.infoWindow = infoWindow;
=======
var icon = require('./marker-icon.png');
var inactiveIcon = require('./marker-icon-inactive.png');
var highlightedIcon = require('./marker-icon-highlighted.png');
var EVENTS = require('./../events-list');
var emitter = require('../../../util/emitter');

/**
 * @param {Event} event
 * @param {Object} map Google Map instance
 * @param {Object} offset Latitude and Longitude to add to `event.city.position`
 * @constructor
 */
function Marker(event, map, offset) {
  var marker = this;
  this.event = event;
  event.marker = this;
  this.map = map;
  this.offset = offset;
  this.isActive = true;
  this.isHighlighted = false;

  // Marker instance
  var markerInstance = new google.maps.Marker({
    title: event.title,
    position: this.calculatePosition(),
    draggable: false,
    visible: true,
    icon: this.getIcon(),
    map: map ? map.instance : null
  });

  this.marker = markerInstance;

  markerInstance.addListener('click', function () {
    emitter.emit(EVENTS.EVENT_SELECTED, event);
  });

  markerInstance.addListener('mouseover', function () {
    marker.highlight();
    emitter.emit(EVENTS.EVENT_HIGHLIGHTED, event);
  });

  markerInstance.addListener('mouseout', function () {
    //marker.isActive ? marker.activate() : marker.deactivate();
    marker.unhighlight();
    emitter.emit(EVENTS.EVENT_UNHIGHLIGHTED, event);
  });

  // Info window
  var infoWindow = new google.maps.InfoWindow({
    content: event.title
  });

  infoWindow.addListener('closeclick', function () {
    emitter.emit(EVENTS.EVENT_DESELECTED);
  });

  this.infoWindow = infoWindow;
}

Marker.prototype.calculatePosition = function () {
    let cityPosition = this.event.city.position;
    return {lat: cityPosition.lat + this.offset.lat, lng: cityPosition.lng + this.offset.lng};
};

Marker.prototype.getIcon = function () {
  var mapZoom = this.map.instance.getZoom();
  var isActive = this.isActive;
  var isHighlighted = this.isHighlighted;
  var iconUrl = isActive ? icon : inactiveIcon;

  if (isHighlighted) {
    iconUrl = highlightedIcon;
>>>>>>> d900af70
  }

  getIcon() {
    const {isActive, isHighlighted} = this;
    const mapZoom = this.map.instance.getZoom();
    const hasTags = this.event.tags.length > 0;
    let iconUrl = isActive ? (hasTags ? taggedIcon : icon) : inactiveIcon;

    if (isHighlighted) {
      iconUrl = hasTags ? taggedHighlightedIcon : highlightedIcon;
    }

    return {
      scaledSize: {
        width: 15,
        height: 15
      },
      opacity: 1,
      url: iconUrl
    };
  }

  openWindow() {
    this.infoWindow.open(this.map.instance, this.marker);
  }

  closeWindow() {
    this.infoWindow.close();
  }

  highlight() {
    const {marker} = this;
    this.isHighlighted = true;
    marker.setIcon(this.getIcon());
    marker.setZIndex(30);
  }

  unhighlight() {
    const {marker} = this;
    this.isHighlighted = false;
    marker.setIcon(this.getIcon());
    marker.setZIndex(this.isActive ? 2 : 1);
  }

  activate() {
    const {marker} = this;
    this.isActive = true;
    this.isHighlighted = false;
    marker.setIcon(this.getIcon());
    marker.setZIndex(2);
  }

  deactivate() {
    const {marker} = this;
    this.isActive = false;
    this.isHighlighted = false;
    marker.setIcon(this.getIcon());
    marker.setZIndex(1);
  }

  show() {
    this.marker.setVisible(true);
  }

  hide() {
    this.marker.setVisible(false);
  }
}<|MERGE_RESOLUTION|>--- conflicted
+++ resolved
@@ -1,27 +1,26 @@
-<<<<<<< HEAD
-import EVENTS from "./../events-list";
-import emitter from "../../../util/emitter";
-import icon from './marker.png';
-import inactiveIcon from './marker-inactive.png';
-import highlightedIcon from './marker-highlighted.png';
-import taggedIcon from './marker-tagged.png';
-import taggedHighlightedIcon from './marker-tagged-highlighted.png';
+var icon = require('./marker-icon.png');
+var inactiveIcon = require('./marker-icon-inactive.png');
+var highlightedIcon = require('./marker-icon-highlighted.png');
+var EVENTS = require('./../events-list');
+var emitter = require('../../../util/emitter');
 
 export default class Marker {
   /**
    * @param {Event} event
    * @param {Object} map Google Map instance
+   * @param {Object} offset Latitude and Longitude to add to `event.city.position`
    */
-  constructor(event, map) {
+  constructor(event, map, offset) {
     const marker = event.marker = this;
     this.event = event;
     this.map = map;
     this.isActive = true;
     this.isHighlighted = false;
+    this.offset = offset;
 
     const markerInstance = new google.maps.Marker({
       title: event.title,
-      position: event.city.position,
+      position: this.calculatePosition(),
       draggable: false,
       visible: true,
       icon: this.getIcon(),
@@ -54,81 +53,11 @@
     });
 
     this.infoWindow = infoWindow;
-=======
-var icon = require('./marker-icon.png');
-var inactiveIcon = require('./marker-icon-inactive.png');
-var highlightedIcon = require('./marker-icon-highlighted.png');
-var EVENTS = require('./../events-list');
-var emitter = require('../../../util/emitter');
+  }
 
-/**
- * @param {Event} event
- * @param {Object} map Google Map instance
- * @param {Object} offset Latitude and Longitude to add to `event.city.position`
- * @constructor
- */
-function Marker(event, map, offset) {
-  var marker = this;
-  this.event = event;
-  event.marker = this;
-  this.map = map;
-  this.offset = offset;
-  this.isActive = true;
-  this.isHighlighted = false;
-
-  // Marker instance
-  var markerInstance = new google.maps.Marker({
-    title: event.title,
-    position: this.calculatePosition(),
-    draggable: false,
-    visible: true,
-    icon: this.getIcon(),
-    map: map ? map.instance : null
-  });
-
-  this.marker = markerInstance;
-
-  markerInstance.addListener('click', function () {
-    emitter.emit(EVENTS.EVENT_SELECTED, event);
-  });
-
-  markerInstance.addListener('mouseover', function () {
-    marker.highlight();
-    emitter.emit(EVENTS.EVENT_HIGHLIGHTED, event);
-  });
-
-  markerInstance.addListener('mouseout', function () {
-    //marker.isActive ? marker.activate() : marker.deactivate();
-    marker.unhighlight();
-    emitter.emit(EVENTS.EVENT_UNHIGHLIGHTED, event);
-  });
-
-  // Info window
-  var infoWindow = new google.maps.InfoWindow({
-    content: event.title
-  });
-
-  infoWindow.addListener('closeclick', function () {
-    emitter.emit(EVENTS.EVENT_DESELECTED);
-  });
-
-  this.infoWindow = infoWindow;
-}
-
-Marker.prototype.calculatePosition = function () {
-    let cityPosition = this.event.city.position;
-    return {lat: cityPosition.lat + this.offset.lat, lng: cityPosition.lng + this.offset.lng};
-};
-
-Marker.prototype.getIcon = function () {
-  var mapZoom = this.map.instance.getZoom();
-  var isActive = this.isActive;
-  var isHighlighted = this.isHighlighted;
-  var iconUrl = isActive ? icon : inactiveIcon;
-
-  if (isHighlighted) {
-    iconUrl = highlightedIcon;
->>>>>>> d900af70
+  calculatePosition() {
+      let cityPosition = this.event.city.position;
+      return {lat: cityPosition.lat + this.offset.lat, lng: cityPosition.lng + this.offset.lng};
   }
 
   getIcon() {
